<?xml version="1.0" encoding="UTF-8"?>
<!--
 Licensed to the Apache Software Foundation (ASF) under one
 or more contributor license agreements.  See the NOTICE file
 distributed with this work for additional information
 regarding copyright ownership.  The ASF licenses this file
 to you under the Apache License, Version 2.0 (the
 "License"); you may not use this file except in compliance
 with the License.  You may obtain a copy of the License at

      http://www.apache.org/licenses/LICENSE-2.0

 Unless required by applicable law or agreed to in writing, software
 distributed under the License is distributed on an "AS IS" BASIS,
 WITHOUT WARRANTIES OR CONDITIONS OF ANY KIND, either express or implied.
 See the License for the specific language governing permissions and
 limitations under the License.
-->
<project xmlns="http://maven.apache.org/POM/4.0.0"
         xmlns:xsi="http://www.w3.org/2001/XMLSchema-instance"
         xsi:schemaLocation="http://maven.apache.org/POM/4.0.0 http://maven.apache.org/xsd/maven-4.0.0.xsd">
    <modelVersion>4.0.0</modelVersion>
    <parent>
        <groupId>com.alibaba.fluss</groupId>
        <artifactId>fluss</artifactId>
        <version>0.8-SNAPSHOT</version>
    </parent>

    <artifactId>fluss-dist</artifactId>
    <name>Fluss : Dist</name>
    <packaging>jar</packaging>

    <dependencies>
        <!-- Add Fluss dependencies to make fluss-dist compiled after all modules -->
        <dependency>
            <groupId>com.alibaba.fluss</groupId>
            <artifactId>fluss-server</artifactId>
            <version>${project.version}</version>
            <scope>provided</scope>
        </dependency>

        <!--  filesystem plugin -->
        <dependency>
            <groupId>com.alibaba.fluss</groupId>
            <artifactId>fluss-fs-hadoop</artifactId>
            <version>${project.version}</version>
            <scope>provided</scope>
        </dependency>

        <dependency>
            <groupId>com.alibaba.fluss</groupId>
            <artifactId>fluss-fs-oss</artifactId>
            <version>${project.version}</version>
            <scope>provided</scope>
        </dependency>

        <dependency>
            <groupId>com.alibaba.fluss</groupId>
            <artifactId>fluss-fs-s3</artifactId>
            <version>${project.version}</version>
            <scope>provided</scope>
        </dependency>

        <dependency>
            <groupId>com.alibaba.fluss</groupId>
            <artifactId>fluss-fs-gs</artifactId>
            <version>${project.version}</version>
            <scope>provided</scope>
        </dependency>

        <dependency>
            <groupId>com.alibaba.fluss</groupId>
            <artifactId>fluss-fs-obs</artifactId>
            <version>${project.version}</version>
            <scope>provided</scope>
        </dependency>

        <!-- metrics plugin -->
        <dependency>
            <groupId>com.alibaba.fluss</groupId>
            <artifactId>fluss-metrics-prometheus</artifactId>
            <version>${project.version}</version>
            <scope>provided</scope>
        </dependency>

        <dependency>
            <groupId>com.alibaba.fluss</groupId>
            <artifactId>fluss-metrics-jmx</artifactId>
            <version>${project.version}</version>
            <scope>provided</scope>
        </dependency>

        <dependency>
            <groupId>com.alibaba.fluss</groupId>
            <artifactId>fluss-lake-paimon</artifactId>
            <version>${project.version}</version>
            <scope>provided</scope>
        </dependency>

        <dependency>
            <groupId>com.alibaba.fluss</groupId>
<<<<<<< HEAD
            <artifactId>fluss-lake-lance</artifactId>
=======
            <artifactId>fluss-lake-iceberg</artifactId>
>>>>>>> 295c7b8a
            <version>${project.version}</version>
            <scope>provided</scope>
        </dependency>

        <dependency>
            <groupId>org.apache.flink</groupId>
            <artifactId>flink-shaded-hadoop-2-uber</artifactId>
            <version>2.8.3-10.0</version>
            <scope>compile</scope>
            <exclusions>
                <exclusion>
                    <groupId>org.slf4j</groupId>
                    <artifactId>slf4j-log4j12</artifactId>
                </exclusion>
            </exclusions>
        </dependency>


        <!-- Concrete logging framework - we add this only here (and not in the
			root POM) to not tie the projects to one specific framework and make
			it easier for users to swap logging frameworks -->

        <dependency>
            <groupId>org.apache.logging.log4j</groupId>
            <artifactId>log4j-slf4j-impl</artifactId>
            <scope>compile</scope>
        </dependency>

        <dependency>
            <groupId>org.apache.logging.log4j</groupId>
            <artifactId>log4j-api</artifactId>
            <scope>compile</scope>
        </dependency>

        <dependency>
            <groupId>org.apache.logging.log4j</groupId>
            <artifactId>log4j-core</artifactId>
            <scope>compile</scope>
        </dependency>

        <dependency>
            <!-- API bridge between log4j 1 and 2; included for convenience -->
            <groupId>org.apache.logging.log4j</groupId>
            <artifactId>log4j-1.2-api</artifactId>
            <scope>compile</scope>
        </dependency>
    </dependencies>


    <profiles>
        <profile>
            <!-- Creates/Removes the 'build-target' symlink in the root directory (only Unix systems) -->
            <id>symlink-build-target</id>
            <activation>
                <os>
                    <family>unix</family>
                </os>
            </activation>
            <build>
                <plugins>
                    <plugin>
                        <groupId>org.codehaus.mojo</groupId>
                        <artifactId>exec-maven-plugin</artifactId>
                        <version>1.5.0</version>
                        <executions>
                            <execution>
                                <id>remove-build-target-link</id>
                                <phase>clean</phase>
                                <goals>
                                    <goal>exec</goal>
                                </goals>
                                <configuration>
                                    <executable>rm</executable>
                                    <arguments>
                                        <argument>-f</argument>
                                        <argument>${project.basedir}/../build-target</argument>
                                    </arguments>
                                </configuration>
                            </execution>
                            <execution>
                                <id>create-build-target-link</id>
                                <phase>package</phase>
                                <goals>
                                    <goal>exec</goal>
                                </goals>
                                <configuration>
                                    <executable>ln</executable>
                                    <arguments>
                                        <argument>-sfn</argument>
                                        <argument>
                                            ${project.basedir}/target/fluss-${project.version}-bin/fluss-${project.version}
                                        </argument>
                                        <argument>${project.basedir}/../build-target</argument>
                                    </arguments>
                                </configuration>
                            </execution>
                        </executions>
                    </plugin>
                </plugins>
            </build>
        </profile>
    </profiles>

    <build>
        <pluginManagement>
            <plugins>
                <plugin>
                    <artifactId>maven-assembly-plugin</artifactId>
                    <configuration>
                        <finalName>fluss-${project.version}-bin</finalName>
                        <appendAssemblyId>false</appendAssemblyId>
                    </configuration>
                </plugin>
            </plugins>
        </pluginManagement>

        <plugins>
            <plugin>
                <groupId>org.apache.maven.plugins</groupId>
                <artifactId>maven-enforcer-plugin</artifactId>
                <executions>
                    <execution>
                        <id>dependency-convergence</id>
                        <goals>
                            <goal>enforce</goal>
                        </goals>
                        <configuration>
                            <skip>true</skip>
                        </configuration>
                    </execution>
                </executions>
            </plugin>

            <!-- Build uber jar -->
            <plugin>
                <groupId>org.apache.maven.plugins</groupId>
                <artifactId>maven-shade-plugin</artifactId>
                <executions>
                    <execution>
                        <id>shade-fluss</id>
                        <phase>package</phase>
                        <goals>
                            <goal>shade</goal>
                        </goals>
                        <configuration>
                            <createDependencyReducedPom>false</createDependencyReducedPom>
                            <shadedArtifactAttached>false</shadedArtifactAttached>
                            <finalName>${project.artifactId}-${project.version}</finalName>
                            <artifactSet>
                                <includes>
                                    <!-- only include log4j-api to package source and javadoc to make sonatype happy -->
                                    <include>org.apache.logging.log4j:log4j-api</include>
                                    <include>META-INF/*</include>
                                </includes>
                            </artifactSet>
                        </configuration>
                    </execution>
                </executions>
            </plugin>

            <plugin>
                <artifactId>maven-assembly-plugin</artifactId>
                <executions>
                    <execution>
                        <id>bin</id>
                        <phase>package</phase>
                        <goals>
                            <goal>single</goal>
                        </goals>
                        <configuration>
                            <descriptors>
                                <descriptor>src/main/assemblies/bin.xml</descriptor>
                            </descriptors>
                        </configuration>
                    </execution>
                    <execution>
                        <id>plugins</id>
                        <phase>package</phase>
                        <goals>
                            <goal>single</goal>
                        </goals>
                        <configuration>
                            <descriptors>
                                <descriptor>src/main/assemblies/plugins.xml</descriptor>
                            </descriptors>
                        </configuration>
                    </execution>
                    <execution>
                        <id>tgz</id>
                        <phase>package</phase>
                        <goals>
                            <goal>single</goal>
                        </goals>
                        <configuration>
                            <descriptors>
                                <descriptor>src/main/assemblies/tgz.xml</descriptor>
                            </descriptors>
                        </configuration>
                    </execution>
                </executions>
            </plugin>
        </plugins>
    </build>


</project><|MERGE_RESOLUTION|>--- conflicted
+++ resolved
@@ -99,15 +99,18 @@
 
         <dependency>
             <groupId>com.alibaba.fluss</groupId>
-<<<<<<< HEAD
+            <artifactId>fluss-lake-iceberg</artifactId>
+            <version>${project.version}</version>
+            <scope>provided</scope>
+        </dependency>
+
+        <dependency>
+            <groupId>com.alibaba.fluss</groupId>
             <artifactId>fluss-lake-lance</artifactId>
-=======
-            <artifactId>fluss-lake-iceberg</artifactId>
->>>>>>> 295c7b8a
-            <version>${project.version}</version>
-            <scope>provided</scope>
-        </dependency>
-
+            <version>${project.version}</version>
+            <scope>provided</scope>
+        </dependency>
+      
         <dependency>
             <groupId>org.apache.flink</groupId>
             <artifactId>flink-shaded-hadoop-2-uber</artifactId>
